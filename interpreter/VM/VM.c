--- conflicted
+++ resolved
@@ -55,39 +55,10 @@
         int64_t c;
         double d;
         void* ptr;
-<<<<<<< HEAD
         /*printf("\nopcode: %x\n", opcode);
         printf("tpye is: %s\n", YASL_TYPE_NAMES[PEEK(vm).type]);
         print(PEEK(vm));
          */
-=======
-        //printf("\nopcode at %x: %x\n", vm->pc, opcode);
-        //printf("tpye is: %s\n", YASL_TYPE_NAMES[PEEK(vm).type]);
-        //print(PEEK(vm));
-
-        //print(vm->stack[vm->sp-1]);
-        //print(vm->stack[vm->sp-2]);
-        //print(vm->stack[vm->sp-3]);
-        //print(vm->globals[0]);
-        //print(vm->globals[1]);
-        //print(vm->globals[2]);
-        //print(vm->globals[3]);
-        //print(vm->globals[4]);
-        //print(vm->globals[5]); //*/
-
-        //printf("pc: %d\n", vm->pc);
-        //printf("vm->sp: %d, vm->pc: %d\n", vm->sp, vm->pc);
-        /*printf("stack[0, 1, 2, 3] are %d:%x, %d:%x, %d:%x, %d:%x\n",
-               (int)vm->stack[vm->sp].value,     (int)vm->stack[vm->sp].type,
-               (int)vm->stack[vm->sp - 1].value, (int)vm->stack[vm->sp - 1].type,
-               (int)vm->stack[vm->sp - 2].value, (int)vm->stack[vm->sp - 2].type,
-               (int)vm->stack[vm->sp - 3].value, (int)vm->stack[vm->sp - 3].type); //
-        /*printf("globals[0, 1, 2, 3] are %d:%x, %d:%x, %d:%x, %d:%x\n",
-               (int)vm->globals[0].value, (int)vm->globals[0].type,
-               (int)vm->globals[1].value, (int)vm->globals[1].type,
-               (int)vm->globals[2].value, (int)vm->globals[2].type,
-               (int)vm->globals[3].value, (int)vm->globals[3].type); //*/
->>>>>>> 7cfb5961
         switch (opcode) {   // decode
             case HALT: return;  // stop the program
             case NOP: break;    // pass
