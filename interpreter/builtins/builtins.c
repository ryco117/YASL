#include <inttypes.h>
#include <string.h>
#include <debug.h>
#include <interpreter/YASL_Object/YASL_Object.h>
#include <interpreter/YASL_string/YASL_string.h>

#include "builtins.h"

int yasl_print(VM* vm) {
    YASL_Object v = vm->stack[vm->sp--];    // pop value from top of the stack ...
    if (yasl_type_equals(v.type, Y_LIST)) {
        ls_print(v.value.lval);
        printf("\n");
        return 0;
    } else if (yasl_type_equals(v.type, Y_TABLE)) {
        ht_print(v.value.mval);
        printf("\n");
        return 0;
    }
    int return_value = print(v);
    printf("\n");
    return return_value;
}

int yasl_input(VM* vm) {
    print(POP(vm));
    printf("\n");
    int ch;
    size_t len = 0;
    size_t size = 10;
    char *str = realloc(NULL, sizeof(char)*size);

    if (!str) return -1; // ERROR
    while(EOF!=(ch=fgetc(stdin)) && ch != '\n'){
        str[len++]=ch;
        if(len==size){
            str = realloc(str, sizeof(char)*(size+=16));
            if(!str)return -1; // ERROR
        }
    }
    str = realloc(str, sizeof(char)*len);
    vm->stack[++vm->sp].value.sval = str_new_sized(len, str);
    vm->stack[vm->sp].type = Y_STR;
    return 0;
}

int yasl_open(VM* vm) {     //TODO: fix bug relating to file pointer
    YASL_Object str = POP(vm);
    YASL_Object mode_str = POP(vm);
    if (mode_str.type != Y_STR) {
        printf("Error: open(...) expected type %s as second argument, got type %s\n", YASL_TYPE_NAMES[Y_STR], YASL_TYPE_NAMES[str.type]);
        return -1;
    }
    if (str.type != Y_STR) {
        printf("Error: open(...) expected type %s as first argument, got type %s\n", YASL_TYPE_NAMES[Y_STR], YASL_TYPE_NAMES[str.type]);
        return -1;
    }
    char *buffer = malloc(yasl_string_len(str.value.sval) + 1);
    memcpy(buffer, (str.value.sval)->str + str.value.sval->start, yasl_string_len(str.value.sval));
    buffer[str.value.sval->end - str.value.sval->start] = '\0';
    char *mode = malloc(str.value.sval->end - str.value.sval->start + 1);
    memcpy(mode, mode_str.value.sval->str + mode_str.value.sval->start, yasl_string_len(str.value.sval));
    mode[yasl_string_len(mode_str.value.sval)] = '\0';

    FILE *f;  // r, w, a, r+, w+, a+
    if (!strcmp(mode, "r")) {
        f = fopen(buffer, "r");
    } else if (!strcmp(mode, "w")) {
        f = fopen(buffer, "w");
    } else if (!strcmp(mode, "a")) {
        f = fopen(buffer, "a");
    } else if (!strcmp(mode, "r+")) {
        f = fopen(buffer, "r+");
    } else if (!strcmp(mode, "w+")) {
        f = fopen(buffer, "w+");
    } else if (!strcmp(mode, "a+")) {
        f = fopen(buffer, "a+");
    } else if (!strcmp(mode, "rb")) {
        f = fopen(buffer, "rb");
    } else if (!strcmp(mode, "wb")) {
        f = fopen(buffer, "wb");
    } else if (!strcmp(mode, "ab")) {
        f = fopen(buffer, "ab");
    } else {
        printf("Error: invalid second argument: %s\n", mode);
        return -1;
    }
    // TODO: handle error properly
    if (!f)perror("fopen");

    free(buffer);
    free(mode);
    vm_push(vm, (YASL_Object) { .type = Y_FILE, .value.fval = f});
    //vm->stack[++vm->sp].value.fval = f;
    //vm->stack[vm->sp].type = Y_FILE;
    YASL_DEBUG_LOG("%s\n", "file opened successfully.");
    return 0;
}


int yasl_popen(VM* vm) {     //TODO: fix bug relating to file pointer
    YASL_Object str = POP(vm);
    YASL_Object mode_str = POP(vm);
    if (mode_str.type != Y_STR) {
        printf("Error: popen(...) expected type %x as second argument, got type %x\n", Y_STR, str.type);
        return -1;
    }
    if (str.type != Y_STR) {
        printf("Error: popen(...) expected type %x as first argument, got type %x\n", Y_STR, str.type);
        return -1;
    }
    char *buffer = malloc(yasl_string_len(str.value.sval) + 1);
    memcpy(buffer, (str.value.sval)->str, yasl_string_len(str.value.sval));
    buffer[yasl_string_len(str.value.sval)] = '\0';
    char *mode = malloc(yasl_string_len(mode_str.value.sval) + 1);
    memcpy(mode, (mode_str.value.sval)->str, yasl_string_len(mode_str.value.sval));
    mode[yasl_string_len(mode_str.value.sval)] = '\0';

    FILE *f;  // r, w, a, r+, w+, a+
    if (!strcmp(mode, "r")) {
        f = popen(buffer, "r");
    } else if (!strcmp(mode, "w")) {
        f = popen(buffer, "w");
    } else {
        printf("Error: invalid second argument: %s\n", mode);
        return -1;
    }
    vm->stack[++vm->sp].value.fval = f;
    vm->stack[vm->sp].type = Y_FILE;
    YASL_DEBUG_LOG("%s\n", "process opened successfully.");
    return 0;
}

/* * * * * * * * * * * * * * * * * * * * * * * * * * * * * * * * * * * * * * * * * * * * * * * * * * * * * * * * * * *
 *                                                                                                                   *
 *                                                                                                                   *
 *                                                 VTABLES                                                           *
 *                                                                                                                   *
 *                                                                                                                   *
 * * * * * * * * * * * * * * * * * * * * * * * * * * * * * * * * * * * * * * * * * * * * * * * * * * * * * * * * * * */

Hash_t* float64_builtins() {
    Hash_t* ht = ht_new();
    ht_insert_string_int(ht, "toint64", strlen("toint64"), (int64_t)&float64_toint64);
    ht_insert_string_int(ht, "tostr", strlen("tostr"), (int64_t)&float64_tostr);
    return ht;
}


Hash_t* int64_builtins() {
    Hash_t* ht = ht_new();
    ht_insert_string_int(ht, "tofloat64", strlen("tofloat64"), (int64_t)&int64_tofloat64);
    ht_insert_string_int(ht, "tostr", strlen("tostr"), (int64_t)&int64_tostr);
    return ht;
}

Hash_t* bool_builtins() {
    Hash_t* ht = ht_new();
    ht_insert_string_int(ht, "tostr", strlen("tostr"), (int64_t)&bool_tostr);
    return ht;
}


Hash_t* str_builtins() {
    Hash_t* ht = ht_new();
<<<<<<< HEAD
    ht_insert_string_int(ht, "tofloat64",  strlen("tofloat64"),  (int64_t)&str_tofloat64);
    ht_insert_string_int(ht, "tobool",     strlen("tobool"),     (int64_t)&str_tobool);
    ht_insert_string_int(ht, "tostr",      strlen("tostr"),      (int64_t)&str_tostr);
    ht_insert_string_int(ht, "toupper",    strlen("toupper"),    (int64_t)&str_toupper);
    ht_insert_string_int(ht, "tolower",    strlen("tolower"),    (int64_t)&str_tolower);
=======
    ht_insert_string_int(ht, "contains",   strlen("contains"),   (int64_t)&str_contains);
>>>>>>> 9164ee27
    ht_insert_string_int(ht, "isalnum",    strlen("isalnum"),    (int64_t)&str_isalnum);
    ht_insert_string_int(ht, "isal",       strlen("isal"),       (int64_t)&str_isal);
    ht_insert_string_int(ht, "isnum",      strlen("isnum"),      (int64_t)&str_isnum);
    ht_insert_string_int(ht, "isspace",    strlen("isspace"),    (int64_t)&str_isspace);
    ht_insert_string_int(ht, "tobool",     strlen("tobool"),     (int64_t)&str_tobool);
    ht_insert_string_int(ht, "tostr",      strlen("tostr"),      (int64_t)&str_tostr);
    ht_insert_string_int(ht, "toupper",    strlen("toupper"),    (int64_t) &str_toupper);
    ht_insert_string_int(ht, "tolower",    strlen("tolower"),    (int64_t) &str_tolower);
    ht_insert_string_int(ht, "startswith", strlen("startswith"), (int64_t)&str_startswith);
    ht_insert_string_int(ht, "endswith",   strlen("endswith"),   (int64_t)&str_endswith);
    ht_insert_string_int(ht, "replace",    strlen("replace"),    (int64_t)&str_replace);
    ht_insert_string_int(ht, "search",     strlen("search"),     (int64_t)&str_search);
    ht_insert_string_int(ht, "split",      strlen("split"),      (int64_t)&str_split);
    ht_insert_string_int(ht, "ltrim",      strlen("ltrim"),      (int64_t)&str_ltrim);
    ht_insert_string_int(ht, "rtrim",      strlen("rtrim"),      (int64_t)&str_rtrim);
    ht_insert_string_int(ht, "trim",       strlen("trim"),       (int64_t)&str_trim);
    ht_insert_string_int(ht, "__get",      strlen("__get"),      (int64_t)&str___get);
    return ht;
}

Hash_t* list_builtins() {
    Hash_t* ht = ht_new();
<<<<<<< HEAD
    ht_insert_string_int(ht, "push", strlen("push"), (int64_t) &list_push);
=======
    ht_insert_string_int(ht, "append", strlen("append"), (int64_t)&list_append);
    ht_insert_string_int(ht, "copy", strlen("copy"), (int64_t)&list_copy);
    ht_insert_string_int(ht, "extend", strlen("extend"), (int64_t)&list_extend);
>>>>>>> 9164ee27
    ht_insert_string_int(ht, "pop", strlen("pop"), (int64_t)&list_pop);
    ht_insert_string_int(ht, "__get",  strlen("__get"),  (int64_t)&list___get);
    ht_insert_string_int(ht, "__set",  strlen("__set"),  (int64_t)&list___set);
    ht_insert_string_int(ht, "search", strlen("search"), (int64_t)&list_search);
    ht_insert_string_int(ht, "reverse", strlen("reverse"), (int64_t)&list_reverse);
    return ht;
}

Hash_t* table_builtins() {
    Hash_t* ht = ht_new();
    ht_insert_string_int(ht, "keys",   strlen("keys"),   (int64_t) &table_keys);
    ht_insert_string_int(ht, "values", strlen("values"), (int64_t) &table_values);
    ht_insert_string_int(ht, "clone",  strlen("clone"),  (int64_t) &table_clone);
    ht_insert_string_int(ht, "__get",  strlen("__get"),  (int64_t) &table___get);
    ht_insert_string_int(ht, "__set",  strlen("__set"),  (int64_t) &table___set);
    return ht;
}

Hash_t* file_builtins() {
    Hash_t* ht = ht_new();
    ht_insert_string_int(ht, "close",    strlen("close"),    (int64_t)&file_close);
    ht_insert_string_int(ht, "pclose",   strlen("pclose"),   (int64_t)&file_pclose);
    ht_insert_string_int(ht, "read",     strlen("read"),     (int64_t)&file_read);
    ht_insert_string_int(ht, "write",    strlen("write"),    (int64_t)&file_write);
    ht_insert_string_int(ht, "readline", strlen("readline"), (int64_t)&file_readline);
    return ht;
}
<|MERGE_RESOLUTION|>--- conflicted
+++ resolved
@@ -163,15 +163,8 @@
 
 Hash_t* str_builtins() {
     Hash_t* ht = ht_new();
-<<<<<<< HEAD
     ht_insert_string_int(ht, "tofloat64",  strlen("tofloat64"),  (int64_t)&str_tofloat64);
-    ht_insert_string_int(ht, "tobool",     strlen("tobool"),     (int64_t)&str_tobool);
-    ht_insert_string_int(ht, "tostr",      strlen("tostr"),      (int64_t)&str_tostr);
-    ht_insert_string_int(ht, "toupper",    strlen("toupper"),    (int64_t)&str_toupper);
-    ht_insert_string_int(ht, "tolower",    strlen("tolower"),    (int64_t)&str_tolower);
-=======
     ht_insert_string_int(ht, "contains",   strlen("contains"),   (int64_t)&str_contains);
->>>>>>> 9164ee27
     ht_insert_string_int(ht, "isalnum",    strlen("isalnum"),    (int64_t)&str_isalnum);
     ht_insert_string_int(ht, "isal",       strlen("isal"),       (int64_t)&str_isal);
     ht_insert_string_int(ht, "isnum",      strlen("isnum"),      (int64_t)&str_isnum);
@@ -194,13 +187,10 @@
 
 Hash_t* list_builtins() {
     Hash_t* ht = ht_new();
-<<<<<<< HEAD
     ht_insert_string_int(ht, "push", strlen("push"), (int64_t) &list_push);
-=======
     ht_insert_string_int(ht, "append", strlen("append"), (int64_t)&list_append);
     ht_insert_string_int(ht, "copy", strlen("copy"), (int64_t)&list_copy);
     ht_insert_string_int(ht, "extend", strlen("extend"), (int64_t)&list_extend);
->>>>>>> 9164ee27
     ht_insert_string_int(ht, "pop", strlen("pop"), (int64_t)&list_pop);
     ht_insert_string_int(ht, "__get",  strlen("__get"),  (int64_t)&list___get);
     ht_insert_string_int(ht, "__set",  strlen("__set"),  (int64_t)&list___set);
