--- conflicted
+++ resolved
@@ -499,8 +499,6 @@
     return 0;
 }
 
-<<<<<<< HEAD
-=======
 const Handler builtins[] = {
     yasl_print, yasl_insert,    yasl_find,  yasl_keys,  yasl_values,    yasl_append,
 };
@@ -516,8 +514,6 @@
     vt_insert(vt, 0x0A, (int64_t)&yasl_tofloat64);
     return vt;
 }
-
->>>>>>> 0a778774
 VTable_t* str8_builtins() {
     VTable_t* vt = new_vtable();
     vt_insert(vt, 0x10, (int64_t)&yasl_upcase);
